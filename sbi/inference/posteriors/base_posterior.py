# This file is part of sbi, a toolkit for simulation-based inference. sbi is licensed
# under the Affero General Public License v3, see <https://www.gnu.org/licenses/>.

from abc import ABC, abstractmethod
from copy import deepcopy
from functools import partial
from math import ceil
from typing import Any, Callable, Dict, List, Optional, Tuple, Union
from warnings import warn

import numpy as np
import torch
import torch.distributions.transforms as torch_tf
from pyro.infer.mcmc import HMC, NUTS
from pyro.infer.mcmc.api import MCMC
from torch import Tensor
from torch import multiprocessing as mp
from torch import nn

from sbi import utils as utils
from sbi.mcmc import (
    IterateParameters,
    Slice,
    SliceSampler,
    SliceSamplerVectorized,
    prior_init,
    sir,
)
from sbi.types import Array, Shape
from sbi.utils.sbiutils import (
    check_warn_and_setstate,
    mcmc_transform,
    optimize_potential_fn,
    rejection_sample,
)
from sbi.utils.torchutils import (
    ScalarFloat,
    atleast_2d_float32_tensor,
    ensure_theta_batched,
    process_device,
)
from sbi.utils.user_input_checks import check_for_possibly_batched_x_shape, process_x

from sbi.vi.build_q import build_q, build_optimizer, train_posterior, expectation
from functools import partial


class NeuralPosterior(ABC):
    r"""Posterior $p(\theta|x)$ with `log_prob()` and `sample()` methods.<br/><br/>
    All inference methods in sbi train a neural network which is then used to obtain
    the posterior distribution. The `NeuralPosterior` class wraps the trained network
    such that one can directly evaluate the (unnormalized) log probability and draw
    samples from the posterior. The neural network itself can be accessed via the `.net`
    attribute.
    """

    def __init__(
        self,
        method_family: str,
        neural_net: nn.Module,
        prior,
        x_shape: torch.Size,
        sample_with: str,
        mcmc_method: str = "slice_np",
        mcmc_parameters: Optional[Dict[str, Any]] = None,
        rejection_sampling_parameters: Optional[Dict[str, Any]] = None,
        vi_parameters: Optional[Dict[str, Any]] = None,
        device: str = "cpu",
    ):
        """
        Args:
            method_family: One of snpe, snl, snre_a or snre_b.
            neural_net: A classifier for SNRE, a density estimator for SNPE and SNL.
            prior: Prior distribution with `.log_prob()` and `.sample()`.
            x_shape: Shape of the simulator data.
            sample_with: Method to use for sampling from the posterior. Must be one of
                [`mcmc` | `rejection`].
            mcmc_method: Method used for MCMC sampling, one of `slice_np`, `slice`,
                `hmc`, `nuts`. Currently defaults to `slice_np` for a custom numpy
                implementation of slice sampling; select `hmc`, `nuts` or `slice` for
                Pyro-based sampling.
            mcmc_parameters: Dictionary overriding the default parameters for MCMC.
                The following parameters are supported: `thin` to set the thinning
                factor for the chain, `warmup_steps` to set the initial number of
                samples to discard, `num_chains` for the number of chains,
                `init_strategy` for the initialisation strategy for chains; `prior`
                will draw init locations from prior, whereas `sir` will use Sequential-
                Importance-Resampling. Init strategies may have their own keywords
                which can also be set from `mcmc_parameters`.
            rejection_sampling_parameters: Dictionary overriding the default parameters
                for rejection sampling. The following parameters are supported:
                `proposal` as the proposal distribtution.
                `max_sampling_batch_size` as the batchsize of samples being drawn from
                the proposal at every iteration. `num_samples_to_find_max` as the
                number of samples that are used to find the maximum of the
                `potential_fn / proposal` ratio. `num_iter_to_find_max` as the number
                of gradient ascent iterations to find the maximum of that ratio. `m` as
                multiplier to that ratio.
            device: Training device, e.g., "cpu", "cuda" or "cuda:0".
        """
        if method_family in ("snpe", "snle", "snre_a", "snre_b"):
            self._method_family = method_family
        else:
            raise ValueError(f"Method family '{method_family}' unsupported.")

        # Ensure device string.
        device = process_device(device)

        self.net = neural_net

        self.set_mcmc_method(mcmc_method)
        self.set_mcmc_parameters(mcmc_parameters)
        self.set_sample_with(sample_with)
        self.set_rejection_sampling_parameters(rejection_sampling_parameters)
        self.set_vi_parameters(vi_parameters)

        self._leakage_density_correction_factor = None  # Correction factor for SNPE.
        self._mcmc_init_params = None
        self._num_trained_rounds = 0
        self._prior = prior
        self._x = None
        self._num_iid_trials = None
        self._x_shape = x_shape

        self._device = device
        # Methods capable of handling iid xo.
        self._iid_methods = ["snle", "snre_a", "snre_b"]
        self._allow_iid_x = method_family in self._iid_methods

        if not self._allow_iid_x:
            check_for_possibly_batched_x_shape(self._x_shape)
        if sample_with == "vi":
            self._set_up_for_vi(self.vi_parameters)

    @property
    def default_x(self) -> Optional[Tensor]:
        """Return default x used by `.sample(), .log_prob` as conditioning context."""
        return self._x

    @default_x.setter
    def default_x(self, x: Tensor) -> None:
        """See `set_default_x`."""
        self.set_default_x(x)

    def set_default_x(self, x: Tensor) -> "NeuralPosterior":
        """Set new default x for `.sample(), .log_prob` to use as conditioning context.

        This is a pure convenience to avoid having to repeatedly specify `x` in calls to
        `.sample()` and `.log_prob()` - only θ needs to be passed.

        This convenience is particularly useful when the posterior is focused, i.e.
        has been trained over multiple rounds to be accurate in the vicinity of a
        particular `x=x_o` (you can check if your posterior object is focused by
        printing it).

        NOTE: this method is chainable, i.e. will return the NeuralPosterior object so
        that calls like `posterior.set_default_x(my_x).sample(mytheta)` are possible.

        Args:
            x: The default observation to set for the posterior $p(theta|x)$.

        Returns:
            `NeuralPosterior` that will use a default `x` when not explicitly passed.
        """
        self._x = process_x(x, self._x_shape, allow_iid_x=self._allow_iid_x).to(
            self._device
        )
        self._num_iid_trials = self._x.shape[0]

        return self

    @property
    def sample_with(self) -> str:
        """
        Return `True` if NeuralPosterior instance should use MCMC in `.sample()`.
        """
        return self._sample_with

    @sample_with.setter
    def sample_with(self, value: str) -> None:
        """See `set_sample_with`."""
        self.set_sample_with(value)

    def set_sample_with(self, sample_with: str) -> "NeuralPosterior":
        """Set the sampling method for the `NeuralPosterior`.

        Args:
            sample_with: The method to sample with.

        Returns:
            `NeuralPosterior` for chainable calls.

        Raises:
            ValueError: on attempt to turn off MCMC sampling for family of methods that
                do not support rejection sampling.
        """
        if sample_with not in ("mcmc", "rejection", "vi"):
            raise NameError(
                "The only implemented sampling methods are `mcmc`, `rejection` and `vi`."
            )
        self._sample_with = sample_with
        return self

    @property
    def mcmc_method(self) -> str:
        """Returns MCMC method."""
        return self._mcmc_method

    @mcmc_method.setter
    def mcmc_method(self, method: str) -> None:
        """See `set_mcmc_method`."""
        self.set_mcmc_method(method)

    def set_mcmc_method(self, method: str) -> "NeuralPosterior":
        """Sets sampling method to for MCMC and returns `NeuralPosterior`.

        Args:
            method: Method to use.

        Returns:
            `NeuralPosterior` for chainable calls.
        """
        self._mcmc_method = method
        return self

    @property
    def mcmc_parameters(self) -> dict:
        """Returns MCMC parameters."""
        if self._mcmc_parameters is None:
            return {}
        else:
            return self._mcmc_parameters

    @mcmc_parameters.setter
    def mcmc_parameters(self, parameters: Dict[str, Any]) -> None:
        """See `set_mcmc_parameters`."""
        self.set_mcmc_parameters(parameters)

    def set_mcmc_parameters(self, parameters: Dict[str, Any]) -> "NeuralPosterior":
        """Sets parameters for MCMC and returns `NeuralPosterior`.

        Args:
            parameters: Dictionary overriding the default parameters for MCMC.
                The following parameters are supported: `thin` to set the thinning
                factor for the chain, `warmup_steps` to set the initial number of
                samples to discard, `num_chains` for the number of chains,
                `init_strategy` for the initialisation strategy for chains; `prior`
                will draw init locations from prior, whereas `sir` will use Sequential-
                Importance-Resampling using `init_strategy_num_candidates` to find init
                locations.

        Returns:
            `NeuralPosterior` for chainable calls.
        """
        self._mcmc_parameters = parameters
        return self

    @property
    def rejection_sampling_parameters(self) -> dict:
        """Returns rejection sampling parameters."""
        if self._rejection_sampling_parameters is None:
            return {}
        else:
            return self._rejection_sampling_parameters

    @rejection_sampling_parameters.setter
    def rejection_sampling_parameters(self, parameters: Dict[str, Any]) -> None:
        """See `set_rejection_sampling_parameters`."""
        self.set_rejection_sampling_parameters(parameters)

    def set_rejection_sampling_parameters(
        self, parameters: Dict[str, Any]
    ) -> "NeuralPosterior":
        """Sets parameters for rejection sampling and returns `NeuralPosterior`.

        Args:
            parameters: Dictonary overriding the default parameters
                for rejection sampling. The following parameters are supported:
                `proposal` as the proposal distribtution. `num_samples_to_find_max`
                as the number of samples that are used to find the maximum of the
                `potential_fn / proposal` ratio. `m` as multiplier to that ratio.
                `sampling_batch_size` as the batchsize of samples being drawn from
                the proposal at every iteration.

        Returns:
            `NeuralPosterior for chainable calls.
        """
        self._rejection_sampling_parameters = parameters
        return self

    @property
    def vi_parameters(self) -> dict:
        """Returns rejection sampling parameters."""
        if self._vi_parameters is None:
            return {}
        else:
            return self._vi_parameters

    @vi_parameters.setter
    def vi_parameters(self, parameters: Dict[str, Any]) -> None:
        """See `set_vi_parameters`."""
        self.set_vi_parameters(parameters)

    def set_vi_parameters(self, parameters: Dict[str, Any]) -> "NeuralPosterior":
        """Sets parameters for variational inference and returns `NeuralPosterior`.

        Args:
            TODO

        Returns:
            `NeuralPosterior for chainable calls.
        """
        self._vi_parameters = parameters
        return self

    def _set_up_for_vi(self, vi_parameters):
        """ Sets up the posterior for variational inference"""
        vi_parameters = self._potentially_replace_vi_parameters(vi_parameters)
        self._q = build_q(self._prior.event_shape, self._prior.support, **vi_parameters)
        loss = vi_parameters.get("loss", "elbo")
        self._loss = loss
        if "loss" not in vi_parameters:
            vi_parameters["loss"] = "elbo"
        self._optimizer = build_optimizer(self, **vi_parameters)
        setattr(self, "train", partial(train_posterior, self))
        setattr(self, "expectation", partial(expectation, self))

    @abstractmethod
    def log_prob(
        self, theta: Tensor, x: Optional[Tensor] = None, track_gradients: bool = False
    ) -> Tensor:
        """See child classes for docstring."""
        pass

    @abstractmethod
    def sample(
        self,
        sample_shape: Shape = torch.Size(),
        x: Optional[Tensor] = None,
        show_progress_bars: bool = True,
        mcmc_method: Optional[str] = None,
        mcmc_parameters: Optional[Dict[str, Any]] = None,
        vi_parameters: Optional[Dict[str, Any]] = None,
    ) -> Tensor:
        """See child classes for docstring."""
        pass

    def copy_hyperparameters_from(
        self, posterior: "NeuralPosterior"
    ) -> "NeuralPosterior":
        """
        Copies the hyperparameters from a given posterior to `self`.

        The hyperparameters that are copied are:

        - Sampling parameters (MCMC for all methods, rejection sampling for SNPE).
        - `default_x` at which to evaluate the posterior.

        Args:
            posterior: Posterior that the hyperparameters are copied from.

        Returns:
            Posterior object with the same hyperparameters as the passed posterior.
            This makes the call chainable:
            `posterior = infer.build_posterior().copy_hyperparameters_from(proposal)`
        """

        assert isinstance(
            posterior, NeuralPosterior
        ), "`copy_state_from` must be a `NeuralPosterior`."

        self.set_mcmc_method(posterior._mcmc_method)
        self.set_mcmc_parameters(posterior._mcmc_parameters)
        self.set_default_x(posterior.default_x)
        self._mcmc_init_params = posterior._mcmc_init_params
        if hasattr(self, "_sample_with_mcmc"):
            self.set_sample_with_mcmc(posterior._sample_with_mcmc)
        if hasattr(self, "_rejection_sampling_parameters"):
            self.set_rejection_sampling_parameters(
                posterior._rejection_sampling_parameters
            )
        if self.sample_with.lower() == "vi":
            self.set_vi_parameters(posterior._vi_parameters)
            self._q = posterior._q
            self._optimizer = build_optimizer(self, **self._vi_parameters)
            self._optimizer.warm_up_was_done = posterior._optimizer.warm_up_was_done
            self._loss = posterior._loss

        return self

    def _prepare_theta_and_x_for_log_prob_(
        self, theta: Tensor, x: Optional[Tensor] = None
    ) -> Tuple[Tensor, Tensor]:
        r"""Returns $\theta$ and $x$ in shape that can be used by posterior.log_prob().

        Checks shapes of $\theta$ and $x$ and then repeats $x$ as often as there were
        batch elements in $\theta$.

        Moves $\theta$ and $x$ to the device of the neural net.

        Args:
            theta: Parameters $\theta$.
            x: Conditioning context for posterior $p(\theta|x)$. If not provided, fall
                back onto an `x_o` if previously provided for multi-round training, or
                to another default if set later for convenience, see `.set_default_x()`.

        Returns:
            ($\theta$, $x$) with the same batch dimension, where $x$ is repeated as
            often as there were batch elements in $\theta$ originally.
        """

        theta = ensure_theta_batched(torch.as_tensor(theta))

        # Select and check x to condition on.
        x = self._x_else_default_x(x)

        return theta.to(self._device), x.to(self._device)

    def _prepare_for_sample(
<<<<<<< HEAD
        self, x: Tensor, sample_shape: Optional[Tensor],
=======
        self, x: Tensor, sample_shape: Optional[Tensor]
>>>>>>> 65b9873d
    ) -> Tuple[Tensor, int]:
        r"""
        Return checked, reshaped, potentially default values for `x` and `sample_shape`.

        Args:
            sample_shape: Desired shape of samples that are drawn from posterior. If
                sample_shape is multidimensional we simply draw `sample_shape.numel()`
                samples and then reshape into the desired shape.
            x: Conditioning context for posterior $p(\theta|x)$. If not provided,
                fall back onto `x_o` if previously provided for multiround training, or
                to a set default (see `set_default_x()` method).

        Returns: Single (default) $x$ with batch dimension; an integer number of
            samples.
        """

        # Select and check x to condition on.
        x = self._x_else_default_x(x)
        num_samples = torch.Size(sample_shape).numel()

        # Move x to current device.
        return x.to(self._device), num_samples

    def _potentially_replace_mcmc_parameters(
        self, mcmc_method: Optional[str], mcmc_parameters: Optional[Dict[str, Any]]
    ) -> Tuple[str, Dict[str, Any]]:
        """
        Return potentially default values to sample from the posterior with MCMC.

        Args:
            mcmc_method: Optional parameter to override `self.mcmc_method`.
            mcmc_parameters: Dictionary overriding the default parameters for MCMC.
                The following parameters are supported: `thin` to set the thinning
                factor for the chain, `warmup_steps` to set the initial number of
                samples to discard, `num_chains` for the number of chains,
                `init_strategy` for the initialisation strategy for chains; `prior`
                will draw init locations from prior, whereas `sir` will use Sequential-
                Importance-Resampling using `init_strategy_num_candidates` to find init
                locations.

        Returns: A (default) mcmc method and (potentially
            default) mcmc parameters.
        """
        mcmc_method = mcmc_method if mcmc_method is not None else self.mcmc_method
        mcmc_parameters = (
            mcmc_parameters if mcmc_parameters is not None else self.mcmc_parameters
        )
        return mcmc_method, mcmc_parameters

    def _potentially_replace_rejection_parameters(
        self, rejection_sampling_parameters: Optional[Dict[str, Any]]
    ) -> Dict[str, Any]:
        """
        Return potentially default values to rejection sample the posterior.

        Args:
            rejection_sampling_parameters: Dictionary overriding the default
                parameters for rejection sampling. The following parameters are
                supported: `proposal` as the proposal distribtution.
                `num_samples_to_find_max` as the number of samples that are used to
                find the maximum of the `potential_fn / proposal` ratio. `m` as
                multiplier to that ratio. `sampling_batch_size` as the batchsize of
                samples being drawn from the proposal at every iteration.

        Returns: Potentially default rejection sampling parameters.
        """
        rejection_sampling_parameters = (
            rejection_sampling_parameters
            if rejection_sampling_parameters is not None
            else self.rejection_sampling_parameters
        )

        return rejection_sampling_parameters

    def _potentially_replace_vi_parameters(
        self, vi_parameters: Optional[Dict[str, Any]]
    ) -> Dict[str, Any]:
        """
        Return potentially default values for VI.

        Args:
            vi_parameters: Dictionary overriding the default
            parameters for variational inference. One of the main supported parameters
            'flow', which defines the normalizing flow, 'num_flows' which defines the
            number of NF layers (default is 5) and 'num_components' which defines the
            number of mixture components. Further one can define the 'loss' for training
            and the sampling strategy directly.

        Returns: Potentially default variational inference parameters.
        """
        vi_parameters = (
            vi_parameters if vi_parameters is not None else self.vi_parameters
        )

        return vi_parameters

    def _sample_posterior_mcmc(
        self,
        num_samples: int,
        potential_fn: Callable,
        init_fn: Optional[Callable] = None,
        mcmc_method: str = "slice_np",
        thin: int = 10,
        warmup_steps: int = 20,
        num_chains: Optional[int] = 1,
        show_progress_bars: bool = True,
        **kwargs,
    ) -> Tensor:
        r"""
        Return MCMC samples from posterior $p(\theta|x)$.

        This function is used in any case by SNLE and SNRE, but can also be used by SNPE
        in order to deal with strong leakage. Depending on the inference method, a
        different potential function for the MCMC sampler is required.

        Args:
            num_samples: Desired number of samples.
            potential_fn: Potential function used for MCMC sampling.
            init_fn: Initialisation function for each chain. When called without
                arguments, it will return a single batched parameter set.
            mcmc_method: Sampling method. Currently defaults to `slice_np` for a custom
                numpy implementation of slice sampling; select `hmc`, `nuts` or `slice`
                for Pyro-based sampling.
            thin: Thinning factor for the chain, e.g. for `thin=3` only every third
                sample will be returned, until a total of `num_samples`.
            warmup_steps: Initial number of samples to discard.
            num_chains: Whether to sample in parallel. If None, use all but one CPU.
            show_progress_bars: Whether to show a progressbar during sampling.
            kwargs: Absorbs passed but unused arguments. E.g. in
                `DirectPosterior.sample()` we pass `mcmc_parameters` which might
                contain also entries for the mcmc initialization, which are not used
                here.

        Returns:
            Tensor of shape (num_samples, shape_of_single_theta).
        """

        initial_params = torch.cat([init_fn() for _ in range(num_chains)])

        track_gradients = mcmc_method in ("hmc", "nuts")
        with torch.set_grad_enabled(track_gradients):
            if mcmc_method in ("slice_np", "slice_np_vectorized"):
                samples = self._slice_np_mcmc(
                    num_samples=num_samples,
                    potential_function=potential_fn,
                    initial_params=initial_params,
                    thin=thin,
                    warmup_steps=warmup_steps,
                    vectorized=(mcmc_method == "slice_np_vectorized"),
                    show_progress_bars=show_progress_bars,
                )
            elif mcmc_method in ("hmc", "nuts", "slice"):
                samples = self._pyro_mcmc(
                    num_samples=num_samples,
                    potential_function=potential_fn,
                    initial_params=initial_params,
                    mcmc_method=mcmc_method,
                    thin=thin,
                    warmup_steps=warmup_steps,
                    num_chains=num_chains,
                    show_progress_bars=show_progress_bars,
                ).detach()
            else:
                raise NameError

        return samples

    def _slice_np_mcmc(
        self,
        num_samples: int,
        potential_function: Callable,
        initial_params: Tensor,
        thin: int,
        warmup_steps: int,
        vectorized: bool = False,
        show_progress_bars: bool = True,
    ) -> Tensor:
        """
        Custom implementation of slice sampling using Numpy.

        Args:
            num_samples: Desired number of samples.
            potential_function: A callable **class**.
            initial_params: Initial parameters for MCMC chain.
            thin: Thinning (subsampling) factor.
            warmup_steps: Initial number of samples to discard.
            vectorized: Whether to use a vectorized implementation of
                the Slice sampler (still experimental).
            show_progress_bars: Whether to show a progressbar during sampling;
                can only be turned off for vectorized sampler.

        Returns: Tensor of shape (num_samples, shape_of_single_theta).
        """
        num_chains = initial_params.shape[0]
        dim_samples = initial_params.shape[1]

        if not vectorized:  # Sample all chains sequentially
            all_samples = []
            for c in range(num_chains):
                posterior_sampler = SliceSampler(
                    utils.tensor2numpy(initial_params[c, :]).reshape(-1),
                    lp_f=potential_function,
                    thin=thin,
                    verbose=show_progress_bars,
                )
                if warmup_steps > 0:
                    posterior_sampler.gen(int(warmup_steps))
                all_samples.append(
                    posterior_sampler.gen(ceil(num_samples / num_chains))
                )
            all_samples = np.stack(all_samples).astype(np.float32)
            samples = torch.from_numpy(all_samples)  # chains x samples x dim
        else:  # Sample all chains at the same time
            posterior_sampler = SliceSamplerVectorized(
                init_params=utils.tensor2numpy(initial_params),
                log_prob_fn=potential_function,
                num_chains=num_chains,
                verbose=show_progress_bars,
            )
            warmup_ = warmup_steps * thin
            num_samples_ = ceil((num_samples * thin) / num_chains)
            samples = posterior_sampler.run(warmup_ + num_samples_)
            samples = samples[:, warmup_:, :]  # discard warmup steps
            samples = samples[:, ::thin, :]  # thin chains
            samples = torch.from_numpy(samples)  # chains x samples x dim

        # Save sample as potential next init (if init_strategy == 'latest_sample').
        self._mcmc_init_params = samples[:, -1, :].reshape(num_chains, dim_samples)

        samples = samples.reshape(-1, dim_samples)[:num_samples, :]
        assert samples.shape[0] == num_samples

        return samples.type(torch.float32).to(self._device)

    def _pyro_mcmc(
        self,
        num_samples: int,
        potential_function: Callable,
        initial_params: Tensor,
        mcmc_method: str = "slice",
        thin: int = 10,
        warmup_steps: int = 200,
        num_chains: Optional[int] = 1,
        show_progress_bars: bool = True,
    ):
        r"""Return samples obtained using Pyro HMC, NUTS for slice kernels.

        Args:
            num_samples: Desired number of samples.
            potential_function: A callable **class**. A class, but not a function,
                is picklable for Pyro MCMC to use it across chains in parallel,
                even when the potential function requires evaluating a neural network.
            mcmc_method: One of `hmc`, `nuts` or `slice`.
            thin: Thinning (subsampling) factor.
            warmup_steps: Initial number of samples to discard.
            num_chains: Whether to sample in parallel. If None, use all but one CPU.
            show_progress_bars: Whether to show a progressbar during sampling.

        Returns: Tensor of shape (num_samples, shape_of_single_theta).
        """
        num_chains = mp.cpu_count - 1 if num_chains is None else num_chains

        kernels = dict(slice=Slice, hmc=HMC, nuts=NUTS)

        sampler = MCMC(
            kernel=kernels[mcmc_method](potential_fn=potential_function),
            num_samples=(thin * num_samples) // num_chains + num_chains,
            warmup_steps=warmup_steps,
            initial_params={"": initial_params},
            num_chains=num_chains,
            mp_context="fork",
            disable_progbar=not show_progress_bars,
            transforms={},
        )
        sampler.run()
        samples = next(iter(sampler.get_samples().values())).reshape(
            -1, initial_params.shape[1]  # .shape[1] = dim of theta
        )

        samples = samples[::thin][:num_samples]
        assert samples.shape[0] == num_samples

        return samples

    def sample_conditional(
        self,
        potential_fn_provider: Callable,
        sample_shape: Shape,
        condition: Tensor,
        dims_to_sample: List[int],
        x: Optional[Tensor] = None,
        sample_with: str = "mcmc",
        show_progress_bars: bool = True,
        mcmc_method: Optional[str] = None,
        mcmc_parameters: Optional[Dict[str, Any]] = None,
        rejection_sampling_parameters: Optional[Dict[str, Any]] = None,
    ) -> Tensor:
        r"""
        Return samples from conditional posterior $p(\theta_i|\theta_j, x)$.

        In this function, we do not sample from the full posterior, but instead only
        from a few parameter dimensions while the other parameter dimensions are kept
        fixed at values specified in `condition`.

        Samples are obtained with MCMC or rejection sampling.

        Args:
            potential_fn_provider: Returns the potential function for the unconditional
                posterior.
            sample_shape: Desired shape of samples that are drawn from posterior. If
                sample_shape is multidimensional we simply draw `sample_shape.numel()`
                samples and then reshape into the desired shape.
            condition: Parameter set that all dimensions not specified in
                `dims_to_sample` will be fixed to. Should contain dim_theta elements,
                i.e. it could e.g. be a sample from the posterior distribution.
                The entries at all `dims_to_sample` will be ignored.
            dims_to_sample: Which dimensions to sample from. The dimensions not
                specified in `dims_to_sample` will be fixed to values given in
                `condition`.
            x: Conditioning context for posterior $p(\theta|x)$. If not provided,
                fall back onto `x_o` if previously provided for multiround training, or
                to a set default (see `set_default_x()` method).
            sample_with: Method to use for sampling from the posterior. Must be one of
                [`mcmc` | `rejection`]. In this method, the value of
                `self.sample_with` will be ignored.
            show_progress_bars: Whether to show sampling progress monitor.
            mcmc_method: Optional parameter to override `self.mcmc_method`.
            mcmc_parameters: Dictionary overriding the default parameters for MCMC.
                The following parameters are supported:
                `thin` to set the thinning factor for the chain.
                `warmup_steps` to set the initial number of samples to discard.
                `num_chains` for the number of chains.
                `init_strategy` for the initialisation strategy for chains; `prior`
                will draw init locations from prior, whereas `sir` will use Sequential-
                Importance-Resampling using `init_strategy_num_candidates` to find init
                locations.
                `enable_transform` a bool indicating whether MCMC is performed in
                z-scored (and unconstrained) space.
            rejection_sampling_parameters: Dictionary overriding the default parameters
                for rejection sampling. The following parameters are supported:
                `proposal` as the proposal distribtution (default is the prior).
                `max_sampling_batch_size` as the batchsize of samples being drawn from
                the proposal at every iteration.
                `num_samples_to_find_max` as the number of samples that are used to
                find the maximum of the `potential_fn / proposal` ratio.
                `num_iter_to_find_max` as the number of gradient ascent iterations to
                find the maximum of that ratio.
                `m` as multiplier to that ratio.

        Returns:
            Samples from conditional posterior.
        """

        self.net.eval()

        x, num_samples = self._prepare_for_sample(x, sample_shape)

        if sample_with == "mcmc":
            mcmc_method, mcmc_parameters = self._potentially_replace_mcmc_parameters(
                mcmc_method, mcmc_parameters
            )
            transform = mcmc_transform(
                self._prior, device=self._device, **mcmc_parameters
            )
            transform_dims_to_sample = RestrictedTransformForConditional(
                transform, condition, dims_to_sample
            )

            condition = atleast_2d_float32_tensor(condition)

            # Transform the `condition` to unconstrained space.
            transformed_condition = transform(condition)
            cond_potential_fn_provider = ConditionalPotentialFunctionProvider(
                potential_fn_provider, transformed_condition, dims_to_sample
            )

            transformed_samples = self._sample_posterior_mcmc(
                num_samples=num_samples,
                potential_fn=cond_potential_fn_provider(
                    self._prior,
                    self.net,
                    x,
                    mcmc_method,
                    transform,
                ),
                init_fn=self._build_mcmc_init_fn(
                    # Restrict prior to sample only free dimensions.
                    RestrictedPriorForConditional(self._prior, dims_to_sample),
                    cond_potential_fn_provider(
                        self._prior,
                        self.net,
                        x,
                        "slice_np",
                        transform,
                    ),
                    transform=transform_dims_to_sample,
                    **mcmc_parameters,
                ),
                mcmc_method=mcmc_method,
                condition=condition,
                dims_to_sample=dims_to_sample,
                show_progress_bars=show_progress_bars,
                **mcmc_parameters,
            )
            samples = transform_dims_to_sample.inv(transformed_samples)
        elif sample_with == "rejection":
<<<<<<< HEAD
            rejection_sampling_parameters = self._potentially_replace_rejection_parameters(
                rejection_sampling_parameters
=======
            cond_potential_fn_provider = ConditionalPotentialFunctionProvider(
                potential_fn_provider, condition, dims_to_sample
            )
            rejection_sampling_parameters = (
                self._potentially_replace_rejection_parameters(
                    rejection_sampling_parameters
                )
>>>>>>> 65b9873d
            )
            if "proposal" not in rejection_sampling_parameters:
                rejection_sampling_parameters[
                    "proposal"
                ] = RestrictedPriorForConditional(self._prior, dims_to_sample)

            samples, _ = rejection_sample(
                potential_fn=cond_potential_fn_provider(
                    self._prior, self.net, x, "rejection"
                ),
                num_samples=num_samples,
                **rejection_sampling_parameters,
            )
        else:
            raise NameError(
                "The only implemented sampling methods are `mcmc` and `rejection`."
            )

        self.net.train(True)

        return samples.reshape((*sample_shape, -1))

    def map(
        self,
        x: Optional[Tensor] = None,
        num_iter: int = 1000,
        learning_rate: float = 0.1,
        init_method: Union[str, Tensor] = "posterior",
        num_init_samples: int = 1_000,
        num_to_optimize: int = 100,
        save_best_every: int = 10,
        show_progress_bars: bool = True,
        log_prob_kwargs: Dict = {},
    ) -> Tensor:
        """
        Returns the maximum-a-posteriori estimate (MAP).

        The method can be interrupted (Ctrl-C) when the user sees that the
        log-probability converges. The best estimate will be saved in `self.map_`.

        The MAP is obtained by running gradient ascent from a given number of starting
        positions (samples from the posterior with the highest log-probability). After
        the optimization is done, we select the parameter set that has the highest
        log-probability after the optimization.

        Warning: The default values used by this function are not well-tested. They
        might require hand-tuning for the problem at hand.

        For developers: if the prior is a `BoxUniform`, we carry out the optimization
        in unbounded space and transform the result back into bounded space.

        Args:
            x: Conditioning context for posterior $p(\theta|x)$. If not provided,
                fall back onto `x` passed to `set_default_x()`.
            num_iter: Number of optimization steps that the algorithm takes
                to find the MAP.
            learning_rate: Learning rate of the optimizer.
            init_method: How to select the starting parameters for the optimization. If
                it is a string, it can be either [`posterior`, `prior`], which samples
                the respective distribution `num_init_samples` times. If it is a
                tensor, the tensor will be used as init locations.
            num_init_samples: Draw this number of samples from the posterior and
                evaluate the log-probability of all of them.
            num_to_optimize: From the drawn `num_init_samples`, use the
                `num_to_optimize` with highest log-probability as the initial points
                for the optimization.
            save_best_every: The best log-probability is computed, saved in the
                `map`-attribute, and printed every `save_best_every`-th iteration.
                Computing the best log-probability creates a significant overhead
                (thus, the default is `10`.)
            show_progress_bars: Whether or not to show a progressbar for sampling from
                the posterior.
            log_prob_kwargs: Will be empty for SNLE and SNRE. Will contain
                {'norm_posterior': True} for SNPE.

        Returns:
            The MAP estimate.
        """

        warn(
            "This method for obtaining the MAP estimate was introduced recently "
            "(sbi v0.15.0) and has not been tested extensively yet. You might have to "
            "tune the hyperparameters, especially `num_iter` and `learning_rate`. If "
            "you experience problems, please create an issue on Github: "
            "https://github.com/mackelab/sbi/issues"
        )

        if isinstance(init_method, str):
            # Find initial position.
            if init_method == "posterior":
                inits = self.sample(
                    (num_init_samples,), x=x, show_progress_bars=show_progress_bars
                )
            elif init_method == "prior":
                inits = self._prior.sample((num_init_samples,))
            elif isinstance(init_method, Tensor):
                inits = init_method
            else:
                raise NameError(
                    "`init_method` not specified. Use either `posterior` "
                    "or `prior` or provide a tensor."
                )
        else:
            inits = init_method

        def potential_fn(theta):
            return self.log_prob(theta, x=x, track_gradients=True, **log_prob_kwargs)

        interruption_note = """The last estimate of the MAP can be accessed via the
                            `posterior.map_` attribute."""

        self.map_, _ = optimize_potential_fn(
            potential_fn=potential_fn,
            inits=inits,
            dist_specifying_bounds=self._prior,
            num_iter=num_iter,
            learning_rate=learning_rate,
            num_to_optimize=num_to_optimize,
            save_best_every=save_best_every,
            show_progress_bars=show_progress_bars,
            interruption_note=interruption_note,
        )

        return self.map_

    def _build_mcmc_init_fn(
        self,
        prior: Any,
        potential_fn: Callable,
        transform: torch_tf.Transform,
        init_strategy: str = "prior",
        **kwargs,
    ) -> Callable:
        """
        Return function that, when called, creates an initial parameter set for MCMC.

        Args:
            prior: Prior distribution.
            potential_fn: Potential function that the candidate samples are weighted
                with.
            init_strategy: Specifies the initialization method. Either of
                [`prior`|`sir`|`latest_sample`].
            kwargs: Passed on to init function. This way, init specific keywords can
                be set through `mcmc_parameters`. Unused arguments should be absorbed.

        Returns: Initialization function.
        """
        if init_strategy == "prior":
            return lambda: prior_init(prior, transform=transform, **kwargs)
        elif init_strategy == "sir":
            return lambda: sir(prior, potential_fn, transform=transform, **kwargs)
        elif init_strategy == "latest_sample":
            latest_sample = IterateParameters(self._mcmc_init_params, **kwargs)
            return latest_sample
        else:
            raise NotImplementedError

    def _x_else_default_x(self, x: Optional[Array]) -> Array:
        if x is not None:
            return process_x(x, self._x_shape, allow_iid_x=self._allow_iid_x)
        elif self.default_x is None:
            raise ValueError(
                "Context `x` needed when a default has not been set."
                "If you'd like to have a default, use the `.set_default_x()` method."
            )
        else:
            return self.default_x

    def _ensure_x_consistent_with_x_shape(self, x: Tensor) -> None:
        """Check consistency with the shape of `self.default_x` (unless it's None)."""
        process_x(x, self._x_shape, allow_iid_x=self._allow_iid_x)

    @staticmethod
    def _match_theta_and_x_batch_shapes(
        theta: Tensor, x: Tensor
    ) -> Tuple[Tensor, Tensor]:
        r"""Return $\theta$ and `x` with batch shape matched to each other.

        When `x` is just a single observation it is repeated for all entries in the
        batch of $\theta$s. When there is a batch of multiple `x`, i.e., iid `x`, then
        individual `x` are repeated in the pattern AABBCC and individual $\theta$ are
        repeated in the pattern ABCABC to cover all combinations.

        This is needed in nflows in order to have matching shapes of theta and context
        `x` when evaluating the neural network.

        Args:
            x: (a batch of iid) data
            theta: a batch of parameters

        Returns:
            theta: with shape (theta_batch_size * x_batch_size, *theta_shape)
            x: with shape (theta_batch_size * x_batch_size, *x_shape)
        """

        # Theta and x are ensured to have a batch dim, get the shape.
        theta_batch_size, *theta_shape = theta.shape
        x_batch_size, *x_shape = x.shape

        # Repeat iid trials as AABBCC.
        x_repeated = x.repeat_interleave(theta_batch_size, dim=0)
        # Repeat theta as ABCABC.
        theta_repeated = theta.repeat(x_batch_size, 1)

        # Double check: batch size for log prob evaluation must match.
        assert x_repeated.shape == torch.Size(
            [theta_batch_size * x_batch_size, *x_shape]
        )
        assert theta_repeated.shape == torch.Size(
            [theta_batch_size * x_batch_size, *theta_shape]
        )

        return theta_repeated, x_repeated

    def _get_net_name(self) -> str:
        """
        Return the name of the neural network used for inference.

        For SNRE the net is sequential because it has a standardization net. Hence,
        we only access its last entry.
        """

        try:
            # Why not `isinstance(self.net[0], StandardizeInputs)`? Because
            # `StandardizeInputs` is defined within a function in
            # neural_nets/classifier.py and can not be imported here.
            # TODO: Refactor this into the net's __str__  method.
            if self.net[0].__class__.__name__ == "StandardizeInputs":
                actual_net = self.net[-1]
            else:
                actual_net = self.net
        except TypeError:
            # If self.net is not a sequential, self.net[0] will throw an error.
            actual_net = self.net

        return actual_net.__class__.__name__.lower()

    def __repr__(self):
        desc = f"""{self.__class__.__name__}(
               method_family={self._method_family},
               net=<a {self.net.__class__.__name__}, see `.net` for details>,
               prior={self._prior!r},
               x_shape={self._x_shape!r})
               """
        return desc

    def __str__(self):
        msg = {0: "untrained", 1: "amortized"}

        focused_msg = "multi-round"

        default_x_msg = (
            f" Evaluates and samples by default at x={self.default_x.tolist()!r}."
            if self.default_x is not None
            else ""
        )

        desc = (
            f"Posterior conditional density p(θ|x) "
            f"({msg.get(self._num_trained_rounds, focused_msg)}).{default_x_msg}\n\n"
            f"This {self.__class__.__name__}-object was obtained with a "
            f"{self._method_family.upper()}-class "
            f"method using a {self._get_net_name()}.\n"
            f"{self._purpose}"
        )

        return desc

    def __getstate__(self) -> Dict:
        """
        Returns the state of the object that is supposed to be pickled.

        Returns:
            Dictionary containing the state.
        """
        return self.__dict__

    def __setstate__(self, state_dict: Dict):
        """
        Sets the state when being loaded from pickle.

        For developers: for any new attribute added to `NeuralPosterior`, we have to
        add an entry here using `check_warn_and_setstate()`.

        Args:
            state_dict: State to be restored.
        """

        # In the beginning, the warning message is empty.
        warning_msg = ""

        state_dict, warning_msg = check_warn_and_setstate(
            state_dict, "_device", "cpu", warning_msg
        )

        if state_dict["_x"] is not None:
            state_dict, warning_msg = check_warn_and_setstate(
                state_dict, "_num_iid_trials", state_dict["_x"].shape[0], warning_msg
            )
        else:
            state_dict, warning_msg = check_warn_and_setstate(
                state_dict, "_num_iid_trials", None, warning_msg
            )

        state_dict, warning_msg = check_warn_and_setstate(
            state_dict, "_iid_methods", ["snle", "snre_a", "snre_b"], warning_msg
        )

        state_dict, warning_msg = check_warn_and_setstate(
            state_dict,
            "_allow_iid_x",
            state_dict["_method_family"] in state_dict["_iid_methods"],
            warning_msg,
        )

        state_dict, warning_msg = check_warn_and_setstate(
            state_dict,
            "_sample_with",
            "rejection" if state_dict["_method_family"] == "snpe" else "mcmc",
            warning_msg,
        )

        if warning_msg:
            warning_description = (
                "You had saved the posterior under an older version of `sbi`. To make "
                "the loaded version comply with the version you are using right now, "
                "we had to set the following attributes:"
            )
            warn(warning_description + warning_msg)

        self.__dict__ = state_dict


class ConditionalPotentialFunctionProvider:
    """
    Wraps the potential functions to allow for sampling from the conditional posterior.
    """

    def __init__(
        self,
        potential_fn_provider: Callable,
        condition: Tensor,
        dims_to_sample: List[int],
    ):
        """
        Args:
            potential_fn_provider: Creates potential function of unconditional
                posterior.
            condition: Parameter set that all dimensions not specified in
                `dims_to_sample` will be fixed to. Should contain dim_theta elements,
                i.e. it could e.g. be a sample from the posterior distribution.
                The entries at all `dims_to_sample` will be ignored.
            dims_to_sample: Which dimensions to sample from. The dimensions not
                specified in `dims_to_sample` will be fixed to values given in
                `condition`.
        """

        self.potential_fn_provider = potential_fn_provider
        self.condition = ensure_theta_batched(condition)
        self.dims_to_sample = dims_to_sample

    def __call__(
        self,
        prior,
        net: nn.Module,
        x: Tensor,
        method: str,
        transform: torch_tf.Transform = torch_tf.identity_transform,
    ) -> Callable:
        """Return potential function.

        Switch on numpy or pyro potential function based on `method`.
        """
        # Set prior, net, and x as attributes of unconditional potential_fn_provider.
        _ = self.potential_fn_provider.__call__(prior, net, x, method, transform)
        self.device = next(net.parameters()).device

        if method == "slice":
            return partial(self.pyro_potential, track_gradients=False)
        elif method in ("hmc", "nuts"):
            return partial(self.pyro_potential, track_gradients=True)
        elif "slice_np" in method:
            return partial(self.posterior_potential, track_gradients=False)
        elif method == "rejection":
            return partial(self.posterior_potential, track_gradients=True)
        else:
            NotImplementedError

    def posterior_potential(
        self, theta: np.ndarray, track_gradients: bool = False
    ) -> ScalarFloat:
        r"""
        Return conditional posterior log-probability or $-\infty$ if outside prior.

        The only differences to the `np_potential` is that it tracks the gradients and
        does not return a `numpy` array.

        Args:
            theta: Free parameters $\theta_i$, batch dimension 1.

        Returns:
            Conditional posterior log-probability $\log(p(\theta_i|\theta_j, x))$,
            masked outside of prior.
        """
        theta = ensure_theta_batched(torch.as_tensor(theta, dtype=torch.float32)).to(
            self.device
        )

        theta_condition = deepcopy(self.condition).to(self.device)
        theta_condition = theta_condition.repeat(theta.shape[0], 1)
        theta_condition[:, self.dims_to_sample] = theta

        return self.potential_fn_provider.posterior_potential(
            theta_condition, track_gradients=track_gradients
        )

    def pyro_potential(
        self, theta: Dict[str, Tensor], track_gradients: bool = False
    ) -> Tensor:
        r"""
        Return conditional posterior log-probability or $-\infty$ if outside prior.

        Args:
            theta: Free parameters $\theta_i$ (from pyro sampler).

        Returns:
            Conditional posterior log-probability $\log(p(\theta_i|\theta_j, x))$,
            masked outside of prior.
        """

        theta = next(iter(theta.values()))
        theta = ensure_theta_batched(theta).to(self.device)

        theta_condition = deepcopy(self.condition).to(self.device)
        theta_condition[:, self.dims_to_sample] = theta

        return self.potential_fn_provider.pyro_potential(
            {"": theta_condition}, track_gradients=track_gradients
        )


class RestrictedPriorForConditional:
    """
    Class to restrict a prior to fewer dimensions as needed for conditional sampling.

    The resulting prior samples only from the free dimensions of the conditional.

    This is needed for the the MCMC initialization functions when conditioning.
    For the prior init, we could post-hoc select the relevant dimensions. But
    for SIR, we want to evaluate the `potential_fn` of the conditional
    posterior, which takes only a subset of the full parameter vector theta
    (only the `dims_to_sample`). This subset is provided by `.sample()` from
    this class.
    """

    def __init__(self, full_prior: Any, dims_to_sample: List[int]):
        self.full_prior = full_prior
        self.dims_to_sample = dims_to_sample

    def sample(self, *args, **kwargs):
        """
        Sample only from the relevant dimension. Other dimensions are filled in
        by the `ConditionalPotentialFunctionProvider()` during MCMC.
        """
        return self.full_prior.sample(*args, **kwargs)[:, self.dims_to_sample]

    def log_prob(self, *args, **kwargs):
        r"""
        `log_prob` is same as for the full prior, because we usually evaluate
        the $\theta$ under the full joint once we have added the condition.
        """
        return self.full_prior.log_prob(*args, **kwargs)


class RestrictedTransformForConditional(nn.Module):
    """
    Class to restrict the transform to fewer dimensions for conditional sampling.

    The resulting transform transforms only the free dimensions of the conditional.
    Notably, the `log_abs_det` is computed given all dimensions. However, the
    `log_abs_det` stemming from the fixed dimensions is a constant and drops out during
    MCMC.

    This is needed for the the MCMC initialization functions when conditioning and
    when transforming the samples back into the original theta space after sampling.
    """

    def __init__(
        self,
        transform: torch_tf.Transform,
        condition: Tensor,
        dims_to_sample: List[int],
    ) -> None:
        super().__init__()
        self.transform = transform
        self.condition = ensure_theta_batched(condition)
        self.dims_to_sample = dims_to_sample

    def forward(self, theta: Tensor) -> Tuple[Tensor, Tensor]:
        r"""
        Transform restricted $\theta$.
        """
        full_theta = self.condition.repeat(theta.shape[0], 1)
        full_theta[:, self.dims_to_sample] = theta
        tf_full_theta = self.transform(full_theta)
        return tf_full_theta[:, self.dims_to_sample]

    def inv(self, theta: Tensor) -> Tuple[Tensor, Tensor]:
        r"""
        Inverse transform restricted $\theta$.
        """
        full_theta = self.condition.repeat(theta.shape[0], 1)
        full_theta[:, self.dims_to_sample] = theta
        tf_full_theta = self.transform.inv(full_theta)
        return tf_full_theta[:, self.dims_to_sample]

    def log_abs_det_jacobian(self, theta1: Tensor, theta2: Tensor) -> Tensor:
        """
        Return the `log_abs_det_jacobian` of |dtheta1 / dtheta2|.

        The determinant is summed over all dimensions, not just the `dims_to_sample`
        ones.
        """
        full_theta1 = self.condition.repeat(theta1.shape[0], 1)
        full_theta1[:, self.dims_to_sample] = theta1
        full_theta2 = self.condition.repeat(theta2.shape[0], 1)
        full_theta2[:, self.dims_to_sample] = theta2
        log_abs_det = self.transform.log_abs_det_jacobian(full_theta1, full_theta2)
        return log_abs_det<|MERGE_RESOLUTION|>--- conflicted
+++ resolved
@@ -417,11 +417,7 @@
         return theta.to(self._device), x.to(self._device)
 
     def _prepare_for_sample(
-<<<<<<< HEAD
-        self, x: Tensor, sample_shape: Optional[Tensor],
-=======
         self, x: Tensor, sample_shape: Optional[Tensor]
->>>>>>> 65b9873d
     ) -> Tuple[Tensor, int]:
         r"""
         Return checked, reshaped, potentially default values for `x` and `sample_shape`.
@@ -828,10 +824,6 @@
             )
             samples = transform_dims_to_sample.inv(transformed_samples)
         elif sample_with == "rejection":
-<<<<<<< HEAD
-            rejection_sampling_parameters = self._potentially_replace_rejection_parameters(
-                rejection_sampling_parameters
-=======
             cond_potential_fn_provider = ConditionalPotentialFunctionProvider(
                 potential_fn_provider, condition, dims_to_sample
             )
@@ -839,7 +831,6 @@
                 self._potentially_replace_rejection_parameters(
                     rejection_sampling_parameters
                 )
->>>>>>> 65b9873d
             )
             if "proposal" not in rejection_sampling_parameters:
                 rejection_sampling_parameters[
